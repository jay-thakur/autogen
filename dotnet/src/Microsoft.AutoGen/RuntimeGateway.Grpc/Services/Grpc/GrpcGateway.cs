// Copyright (c) Microsoft Corporation. All rights reserved.
// GrpcGateway.cs

using System.Collections.Concurrent;
using Grpc.Core;
using Microsoft.AutoGen.Contracts;
using Microsoft.AutoGen.Protobuf;
using Microsoft.AutoGen.RuntimeGateway.Grpc.Abstractions;
using Microsoft.Extensions.Hosting;
using Microsoft.Extensions.Logging;

namespace Microsoft.AutoGen.RuntimeGateway.Grpc;

/// <summary>
/// Represents the gRPC gateway service that handles communication between the agent worker and the cluster.
/// </summary>
public sealed class GrpcGateway : BackgroundService, IGateway
{
    private static readonly TimeSpan s_agentResponseTimeout = TimeSpan.FromSeconds(30);
    private readonly ILogger<GrpcGateway> _logger;
    private readonly IClusterClient _clusterClient;
    private readonly IRegistryGrain _gatewayRegistry;
    private readonly IGateway _reference;
    private readonly ConcurrentDictionary<string, List<GrpcWorkerConnection<Message>>> _supportedAgentTypes = [];
    /// <summary>
    /// a map of the clientids form the grpc connection headers to the worker connections that service that id
    /// for the Message Channel
    /// </summary>
    public readonly ConcurrentDictionary<string, GrpcWorkerConnection<Message>> _workers = new();
    /// <summary>
    /// a map of the clientids form the grpc connection headers to the worker connections for the Control Channel
    /// </summary>
    public readonly ConcurrentDictionary<string, GrpcWorkerConnection<ControlMessage>> _controlWorkers = new();
    private readonly ConcurrentDictionary<(string Type, string Key), GrpcWorkerConnection<Message>> _agentDirectory = new();
    private readonly ConcurrentDictionary<(GrpcWorkerConnection<Message>, string), TaskCompletionSource<RpcResponse>> _pendingRequests = new();
    private readonly ConcurrentDictionary<(GrpcWorkerConnection<ControlMessage>, string), TaskCompletionSource<RpcResponse>> _pendingControlRequests = new();


    /// <summary>
    /// Initializes a new instance of the <see cref="GrpcGateway"/> class.
    /// </summary>
    /// <param name="clusterClient">The cluster client.</param>
    /// <param name="logger">The logger.</param>
    public GrpcGateway(IClusterClient clusterClient, ILogger<GrpcGateway> logger)
    {
        _logger = logger;
        _clusterClient = clusterClient;
        _reference = clusterClient.CreateObjectReference<IGateway>(this);
        _gatewayRegistry = clusterClient.GetGrain<IRegistryGrain>(0);
    }

    /// <summary>
    /// Executes the background service.
    /// </summary>
    /// <param name="stoppingToken">The cancellation token.</param>
    /// <returns>A task that represents the asynchronous operation.</returns>
    protected override async Task ExecuteAsync(CancellationToken stoppingToken)
    {
        while (!stoppingToken.IsCancellationRequested)
        {
            try
            {
                await _gatewayRegistry.AddWorkerAsync(_reference);
            }
            catch (Exception exception)
            {
                _logger.LogWarning(exception, "Error adding worker to registry.");
            }
            await Task.Delay(TimeSpan.FromSeconds(15), stoppingToken);
        }
        try
        {
            await _gatewayRegistry.RemoveWorkerAsync(_reference);
        }
        catch (Exception exception)
        {
            _logger.LogWarning(exception, "Error removing worker from registry.");
        }
    }

    /// <summary>
    /// Invokes a request asynchronously.
    /// </summary>
    /// <param name="request">The RPC request.</param>
    /// <param name="cancellationToken">The cancellation token.</param>
    /// <returns>A task that represents the asynchronous operation. The task result contains the RPC response.</returns>
    public async ValueTask<RpcResponse> InvokeRequestAsync(RpcRequest request, CancellationToken cancellationToken = default)
    {
        var agentId = (request.Target.Type, request.Target.Key);
        if (!_agentDirectory.TryGetValue(agentId, out var connection) || connection.Completion.IsCompleted == true)
        {
            if (_supportedAgentTypes.TryGetValue(request.Target.Type, out var workers))
            {
                connection = workers[Random.Shared.Next(workers.Count)];
                _agentDirectory[agentId] = connection;
            }
            else
            {
                return new(new RpcResponse { Error = "Agent not found." });
            }
        }
        var originalRequestId = request.RequestId;
        var newRequestId = Guid.NewGuid().ToString();
        var completion = _pendingRequests[(connection, newRequestId)] = new(TaskCreationOptions.RunContinuationsAsynchronously);
        request.RequestId = newRequestId;
        await connection.ResponseStream.WriteAsync(new Message { Request = request }, cancellationToken).ConfigureAwait(false);
        var response = await completion.Task.WaitAsync(s_agentResponseTimeout);
        response.RequestId = originalRequestId;
        return response;
    }

    /// <summary>
    /// Registers an agent type asynchronously.
    /// </summary>
    /// <param name="request">The register agent type request.</param>
    /// <param name="context">The server call context.</param>
    /// <param name="cancellationToken">The cancellation token.</param>
    /// <returns>A task that represents the asynchronous operation. The task result contains the register agent type response.</returns>
    public async ValueTask<RegisterAgentTypeResponse> RegisterAgentTypeAsync(RegisterAgentTypeRequest request, ServerCallContext context, CancellationToken cancellationToken = default)
    {
        try
        {
            var clientId = context.RequestHeaders.Get("client-id")?.Value ??
                throw new RpcException(new Status(StatusCode.InvalidArgument, "Grpc Client ID is required."));

            Func<ValueTask> registerLambda = async () =>
            {
                if (!_workers.TryGetValue(clientId, out var connection))
                {
                    throw new RpcException(new Status(StatusCode.InvalidArgument, $"Grpc Worker Connection not found for ClientId {clientId}. Retry after you call OpenChannel() first."));
                }
                connection.AddSupportedType(request.Type);
                _supportedAgentTypes.GetOrAdd(request.Type, _ => []).Add(connection);

                await _gatewayRegistry.RegisterAgentTypeAsync(request, clientId, _reference).ConfigureAwait(true);
            };

            await InvokeOrDeferRegistrationAction(clientId, registerLambda).ConfigureAwait(true);

            return new RegisterAgentTypeResponse { };
        }
        catch (Exception ex)
        {
            throw new RpcException(new Status(StatusCode.Internal, ex.Message));
        }
    }

    /// <summary>
    /// Subscribes to a topic asynchronously.
    /// </summary>
    /// <param name="request">The add subscription request.</param>
    /// <param name="cancellationToken">The cancellation token.</param>
    /// <returns>A task that represents the asynchronous operation. The task result contains the add subscription response.</returns>
    public async ValueTask<AddSubscriptionResponse> SubscribeAsync(AddSubscriptionRequest request, CancellationToken cancellationToken = default)
    {
        try
        {
            // We do not actually need to defer these, since we do not listen to ClientId on this for some reason...
            // TODO: Fix this
            await _gatewayRegistry.SubscribeAsync(request).ConfigureAwait(true);
            return new AddSubscriptionResponse { };
        }
        catch (Exception ex)
        {
            throw new RpcException(new Status(StatusCode.Internal, ex.Message));
        }
    }

    /// <summary>
    /// Unsubscribes from a topic asynchronously.
    /// </summary>
    /// <param name="request">The remove subscription request.</param>
    /// <param name="cancellationToken">The cancellation token.</param>
    /// <returns>A task that represents the asynchronous operation. The task result contains the remove subscription response.</returns>
    public async ValueTask<RemoveSubscriptionResponse> UnsubscribeAsync(RemoveSubscriptionRequest request, CancellationToken cancellationToken = default)
    {
        try
        {
            // We do not need to defer here because we will never have a guid to send to this unless the deferred
            // AddSubscription calls were run after a client connection was established.
            await _gatewayRegistry.UnsubscribeAsync(request).ConfigureAwait(true);
            return new RemoveSubscriptionResponse { };
        }
        catch (Exception ex)
        {
            throw new RpcException(new Status(StatusCode.Internal, ex.Message));
        }
    }

    /// <summary>
    /// Gets the subscriptions asynchronously.
    /// </summary>
    /// <param name="request">The get subscriptions request.</param>
    /// <param name="cancellationToken">The cancellation token.</param>
    /// <returns>A task that represents the asynchronous operation. The task result contains the list of subscriptions.</returns>
    public ValueTask<List<Subscription>> GetSubscriptionsAsync(GetSubscriptionsRequest request, CancellationToken cancellationToken = default)
    {
        return _gatewayRegistry.GetSubscriptionsAsync(request);
    }

    async ValueTask<RpcResponse> IGateway.InvokeRequestAsync(RpcRequest request)
    {
        return await InvokeRequestAsync(request, default).ConfigureAwait(false);
    }

    ValueTask<RegisterAgentTypeResponse> IGateway.RegisterAgentTypeAsync(RegisterAgentTypeRequest request, ServerCallContext context)
    {
        return RegisterAgentTypeAsync(request, context, default);
    }

    ValueTask<AddSubscriptionResponse> IGateway.SubscribeAsync(AddSubscriptionRequest request)
    {
        return SubscribeAsync(request, default);
    }

    ValueTask<RemoveSubscriptionResponse> IGateway.UnsubscribeAsync(RemoveSubscriptionRequest request)
    {
        return UnsubscribeAsync(request, default);
    }

    ValueTask<List<Subscription>> IGateway.GetSubscriptionsAsync(GetSubscriptionsRequest request)
    {
        return GetSubscriptionsAsync(request);
    }

    /// <summary>
    /// Connects to a worker process.
    /// </summary>
    /// <param name="requestStream">The request stream.</param>
    /// <param name="responseStream">The response stream.</param>
    /// <param name="context">The server call context.</param>
    /// <returns>A task that represents the asynchronous operation.</returns>
    internal async Task ConnectToWorkerProcess<TMessage>(IAsyncStreamReader<TMessage> requestStream, IServerStreamWriter<TMessage> responseStream, ServerCallContext context)
    where TMessage : class
    {
        _logger.LogInformation("Received new connection from {Peer}.", context.Peer);
        var clientId = context.RequestHeaders.Get("client-id")?.Value
            ?? throw new RpcException(new Status(StatusCode.InvalidArgument, "Client ID is required."));
        var workerProcess = new GrpcWorkerConnection<TMessage>(this, requestStream, responseStream, context);
        if (typeof(TMessage) == typeof(Message))
        {
            _workers.GetOrAdd(clientId, _ => (GrpcWorkerConnection<Message>)(object)workerProcess);
        }
        else if (typeof(TMessage) == typeof(ControlMessage))
        {
            _controlWorkers.GetOrAdd(clientId, _ => (GrpcWorkerConnection<ControlMessage>)(object)workerProcess);
        }
        else
        {
            throw new InvalidOperationException($"Unsupported message type: {typeof(TMessage).Name}");
        }
        await workerProcess.Connect().ConfigureAwait(false);
    }

    // <summary>
    /// Connects to the control channel.
    /// </summary>
    /// <param name="requestStream">The request stream.</param>
    /// <param name="responseStream">The response stream.</param>
    /// <param name="context">The server call context.</param>
    /// <returns>A task that represents the asynchronous operation.</returns>
    internal async Task ConnectToControlChannel(IAsyncStreamReader<ControlMessage> requestStream, IServerStreamWriter<ControlMessage> responseStream, ServerCallContext context)
    {
        _logger.LogInformation("Received new control channel connection from {Peer}.", context.Peer);
        var clientId = (context.RequestHeaders.Get("client-id")?.Value) ??
            throw new RpcException(new Status(StatusCode.InvalidArgument, "Client ID is required."));
<<<<<<< HEAD
        var workerProcess = new GrpcWorkerConnection<ControlMessage>(this, requestStream, responseStream, context);
        _controlWorkers.GetOrAdd(clientId, workerProcess);
=======
        var workerProcess = new GrpcWorkerConnection(this, requestStream, responseStream, context);
        _workers.GetOrAdd(clientId, workerProcess);

        await this.AttachDanglingRegistrations(clientId).ConfigureAwait(false);

>>>>>>> eb80286a
        await workerProcess.Connect().ConfigureAwait(false);
    }

    private ConcurrentDictionary<string, ConcurrentQueue<Func<ValueTask>>> _danglingRequests = new();
    private async Task InvokeOrDeferRegistrationAction(string clientId, Func<ValueTask> action)
    {
        if (_workers.TryGetValue(clientId, out var _))
        {
            await action().ConfigureAwait(false);
        }
        else
        {
            ConcurrentQueue<Func<ValueTask>> danglingRequestQueue = _danglingRequests.GetOrAdd(clientId, _ => new ConcurrentQueue<Func<ValueTask>>());
            danglingRequestQueue.Enqueue(action);
        }
    }

    private async Task AttachDanglingRegistrations(string clientId)
    {
        _logger.LogInformation("Attaching dangling registrations for {ClientId}.", clientId);
        if (_danglingRequests.TryRemove(clientId, out var requests))
        {
            foreach (var request in requests)
            {
                await request().ConfigureAwait(false);
            }
        }
    }

    /// <summary>
    /// Handles received messages from a worker connection.
    /// </summary>
    /// <param name="connection">The worker connection.</param>
    /// <param name="message">The received message.</param>
    /// <param name="cancellationToken">The cancellation token.</param>
    /// <returns>A task that represents the asynchronous operation.</returns>
    internal async Task OnReceivedMessageAsync<TMessage>(GrpcWorkerConnection<TMessage> connection, TMessage message, CancellationToken cancellationToken = default)
    where TMessage : class
    {
        _logger.LogInformation("Received message {Message} from connection {Connection}.", message, connection);

        switch (message)
        {
            case Message msg:
                switch (msg.MessageCase)
                {
                    case Message.MessageOneofCase.Request:
                        await DispatchRequestAsync(connection, msg.Request);
                        break;
                    case Message.MessageOneofCase.Response:
                        DispatchResponse(connection, msg.Response);
                        break;
                    case Message.MessageOneofCase.CloudEvent:
                        await DispatchEventAsync(msg.CloudEvent, cancellationToken);
                        break;
                    default:
                        await RespondBadRequestAsync(connection, $"Unknown message type for message '{msg}'.");
                        break;
                }
                break;

            //case ControlMessage controlMsg:
            //    //await HandleControlMessageAsync(connection, controlMsg, cancellationToken);
            //    break;

            default:
                await RespondBadRequestAsync(connection, $"Unknown message type for message '{message}'.");
                break;
        }
    }

    /// <summary>
    /// Dispatches a response to a pending request.
    /// </summary>
    /// <param name="connection">The worker connection.</param>
    /// <param name="response">The RPC response.</param>
    private void DispatchResponse<TMessage>(GrpcWorkerConnection<TMessage> connection, RpcResponse response)
    where TMessage : class
    {
        if (connection is GrpcWorkerConnection<Message> messageConnection)
        {
            if (_pendingRequests.TryRemove((messageConnection, response.RequestId), out var completion))
            {
                completion.SetResult(response);
                return;
            }
        }
        else if (connection is GrpcWorkerConnection<ControlMessage> controlConnection)
        {
            if (_pendingControlRequests.TryRemove((controlConnection, response.RequestId), out var completion))
            {
                completion.SetResult(response);
                return;
            }
        }
    }

    /// <summary>
    /// Dispatches an event to the appropriate agents.
    /// </summary>
    /// <param name="evt">The cloud event.</param>
    /// <param name="cancellationToken">The cancellation token.</param>
    /// <returns>A task that represents the asynchronous operation.</returns>
    private async ValueTask DispatchEventAsync(CloudEvent evt, CancellationToken cancellationToken = default)
    {
        var registry = _clusterClient.GetGrain<IRegistryGrain>(0);
        //intentionally blocking
        var targetAgentTypes = await registry.GetSubscribedAndHandlingAgentsAsync(evt.Source, evt.Type).ConfigureAwait(true);
        if (targetAgentTypes is not null && targetAgentTypes.Count > 0)
        {
            targetAgentTypes = targetAgentTypes.Distinct().ToList();
            var tasks = new List<Task>(targetAgentTypes.Count);
            foreach (var agentType in targetAgentTypes)
            {
                if (_supportedAgentTypes.TryGetValue(agentType, out var connections))
                {
                    // if the connection is alive, add it to the set, if not remove the connection from the list
                    var activeConnections = connections.Where(c => c.Completion?.IsCompleted == false).ToList();
                    foreach (var connection in activeConnections)
                    {
                        tasks.Add(this.WriteResponseAsync(connection, evt, cancellationToken));
                    }
                }
            }
        }
        else
        {
            // log that no agent types were found
            _logger.LogWarning("No agent types found for event type {EventType}.", evt.Type);
        }
    }

    /// <summary>
    /// Dispatches a request to the appropriate agent.
    /// </summary>
    /// <param name="connection">The worker connection.</param>
    /// <param name="request">The RPC request.</param>
    /// <returns>A task that represents the asynchronous operation.</returns>
    private async ValueTask DispatchRequestAsync<TMessage>(GrpcWorkerConnection<TMessage> connection, RpcRequest request)
    where TMessage : class
    {
        var requestId = request.RequestId;
        if (request.Target is null)
        {
            throw new InvalidOperationException($"Request message is missing a target. Message: '{request}'.");
        }
        await InvokeRequestDelegate(connection, request, async request =>
        {
            var (gateway, isPlacement) = await _gatewayRegistry.GetOrPlaceAgent(request.Target);
            if (gateway is null)
            {
                return new RpcResponse { Error = "Agent not found and no compatible gateways were found." };
            }
            if (isPlacement)
            {
                // TODO// Activate the worker: load state
            }
            // Forward the message to the gateway and return the result.
            return await gateway.InvokeRequestAsync(request).ConfigureAwait(true);
        }).ConfigureAwait(false);
    }

    /// <summary>
    /// Invokes a request delegate.
    /// </summary>
    /// <param name="connection">The worker connection.</param>
    /// <param name="request">The RPC request.</param>
    /// <param name="func">The function to invoke.</param>
    /// <returns>A task that represents the asynchronous operation.</returns>
    private static async Task InvokeRequestDelegate<TMessage>(GrpcWorkerConnection<TMessage> connection, RpcRequest request, Func<RpcRequest, Task<RpcResponse>> func)
    where TMessage : class
    {
        try
        {
            var response = await func(request);
            response.RequestId = request.RequestId;

            if (connection is GrpcWorkerConnection<Message> messageConnection)
            {
                await messageConnection.ResponseStream.WriteAsync(new Message { Response = response }).ConfigureAwait(false);
            }
        }
        catch (Exception ex)
        {
            if (connection is GrpcWorkerConnection<Message> messageConnection)
            {
                await messageConnection.ResponseStream.WriteAsync(
                    new Message { Response = new RpcResponse { RequestId = request.RequestId, Error = ex.Message } }
                ).ConfigureAwait(false);
            }
        }
    }

    /// <summary>
    /// Handles the removal of a worker process.
    /// </summary>
    /// <param name="workerProcess">The worker process.</param>
    internal void OnRemoveWorkerProcess<TMessage>(GrpcWorkerConnection<TMessage> workerProcess)
    where TMessage : class
    {
        var clientId = workerProcess.ServerCallContext.RequestHeaders.Get("client-id")?.Value
            ?? throw new RpcException(new Status(StatusCode.InvalidArgument, "Grpc Client ID is required."));

        _workers.TryRemove(clientId, out _);
        _controlWorkers.TryRemove(clientId, out _);

        var types = workerProcess.GetSupportedTypes();
        foreach (var type in types)
        {
            if (_supportedAgentTypes.TryGetValue(type, out var supported) && workerProcess is GrpcWorkerConnection<Message> messageWorker)
            {
                supported.Remove(messageWorker);
            }
        }

        if (workerProcess is GrpcWorkerConnection<Message> messageWorkerInstance)
        {
            foreach (var pair in _agentDirectory.ToList())
            {
                if (ReferenceEquals(pair.Value, messageWorkerInstance)) // Ensures exact instance match
                {
                    _agentDirectory.TryRemove(pair.Key, out _);
                }
            }
        }
    }

    /// <summary>
    /// Responds with a bad request error.
    /// </summary>
    /// <param name="connection">The worker connection.</param>
    /// <param name="error">The error message.</param>
    /// <returns>A task that represents the asynchronous operation.</returns>
    private static async ValueTask RespondBadRequestAsync<TMessage>(GrpcWorkerConnection<TMessage> connection, string error)
    where TMessage : class
    {
        throw new RpcException(new Status(StatusCode.InvalidArgument, error));
    }

    /// <summary>
    /// Dispatches an event to the specified agent types.
    /// </summary>
    /// <param name="agentTypes">The agent types.</param>
    /// <param name="evt">The cloud event.</param>
    /// <returns>A task that represents the asynchronous operation.</returns>
    private async ValueTask DispatchEventToAgentsAsync(IEnumerable<string> agentTypes, CloudEvent evt)
    {
        var tasks = new List<Task>(agentTypes.Count());
        foreach (var agentType in agentTypes)
        {
            if (_supportedAgentTypes.TryGetValue(agentType, out var connections))
            {
                foreach (var connection in connections)
                {
                    tasks.Add(this.WriteResponseAsync(connection, evt));
                }
            }
        }
        await Task.WhenAll(tasks).ConfigureAwait(false);
    }

    /// <summary>
    /// Writes a response to a worker connection.
    /// </summary>
    /// <param name="connection">The worker connection.</param>
    /// <param name="cloudEvent">The cloud event.</param>
    /// <param name="cancellationToken">The cancellation token.</param>
    /// <returns>A task that represents the asynchronous operation.</returns>
    private async Task WriteResponseAsync(GrpcWorkerConnection<Message> connection, CloudEvent cloudEvent, CancellationToken cancellationToken = default)
    {
        await connection.ResponseStream.WriteAsync(new Message { CloudEvent = cloudEvent }, cancellationToken).ConfigureAwait(false);
    }

    /// <summary>
    /// Writes a response to a worker connection.
    /// </summary>
    /// <param name="connection">The worker connection.</param>
    /// <param name="cloudEvent">The cloud event.</param>
    /// <returns>A task that represents the asynchronous operation.</returns>
    public async Task WriteResponseAsync(IConnection connection, CloudEvent cloudEvent)
    {
        await WriteResponseAsync((GrpcWorkerConnection<Message>)connection, cloudEvent, default).ConfigureAwait(false);
    }
}<|MERGE_RESOLUTION|>--- conflicted
+++ resolved
@@ -264,16 +264,11 @@
         _logger.LogInformation("Received new control channel connection from {Peer}.", context.Peer);
         var clientId = (context.RequestHeaders.Get("client-id")?.Value) ??
             throw new RpcException(new Status(StatusCode.InvalidArgument, "Client ID is required."));
-<<<<<<< HEAD
         var workerProcess = new GrpcWorkerConnection<ControlMessage>(this, requestStream, responseStream, context);
         _controlWorkers.GetOrAdd(clientId, workerProcess);
-=======
-        var workerProcess = new GrpcWorkerConnection(this, requestStream, responseStream, context);
-        _workers.GetOrAdd(clientId, workerProcess);
 
         await this.AttachDanglingRegistrations(clientId).ConfigureAwait(false);
 
->>>>>>> eb80286a
         await workerProcess.Connect().ConfigureAwait(false);
     }
 
