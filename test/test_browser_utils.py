--- conflicted
+++ resolved
@@ -1,18 +1,9 @@
 #!/usr/bin/env python3 -m pytest
-
-<<<<<<< HEAD
-import pytest
-import os
-import sys
-import tempfile
-import requests
-=======
->>>>>>> 31d2d37d
 import hashlib
 import math
 import os
 import re
-import sys
+import tempfile
 
 import pytest
 import requests
