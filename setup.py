import os

import setuptools

here = os.path.abspath(os.path.dirname(__file__))

with open("README.md", "r", encoding="UTF-8") as fh:
    long_description = fh.read()

# Get the code version
version = {}
with open(os.path.join(here, "autogen/version.py")) as fp:
    exec(fp.read(), version)
__version__ = version["__version__"]

install_requires = [
    "openai>=1.3",
    "diskcache",
    "termcolor",
    "flaml",
    # numpy is installed by flaml, but we want to pin the version to below 2.x (see https://github.com/microsoft/autogen/issues/1960)
    "numpy>=1.17.0,<2",
    "python-dotenv",
    "tiktoken",
    # Disallowing 2.6.0 can be removed when this is fixed https://github.com/pydantic/pydantic/issues/8705
    "pydantic>=1.10,<3,!=2.6.0",  # could be both V1 and V2
    "docker",
]

jupyter_executor = [
    "jupyter-kernel-gateway",
    "websocket-client",
    "requests",
    "jupyter-client>=8.6.0",
    "ipykernel>=6.29.0",
]

retrieve_chat = [
    "protobuf==4.25.3",
    "chromadb",
    "sentence_transformers",
    "pypdf",
    "ipython",
    "beautifulsoup4",
    "markdownify",
]

extra_require = {
    "test": [
        "ipykernel",
        "nbconvert",
        "nbformat",
        "pre-commit",
        "pytest-cov>=5",
        "pytest-asyncio",
        "pytest>=6.1.1,<8",
        "pandas",
    ],
    "blendsearch": ["flaml[blendsearch]"],
    "mathchat": ["sympy", "pydantic==1.10.9", "wolframalpha"],
    "retrievechat": retrieve_chat,
    "retrievechat-pgvector": [
        *retrieve_chat,
        "pgvector>=0.2.5",
        "psycopg>=3.1.18",
    ],
    "retrievechat-qdrant": [
        *retrieve_chat,
        "qdrant_client[fastembed]",
    ],
    "autobuild": ["chromadb", "sentence-transformers", "huggingface-hub"],
    "teachable": ["chromadb"],
    "lmm": ["replicate", "pillow"],
    "graph": ["networkx", "matplotlib"],
    "gemini": ["google-generativeai>=0.5,<1", "pillow", "pydantic"],
    "websurfer": ["beautifulsoup4", "markdownify", "pdfminer.six", "pathvalidate"],
    "redis": ["redis"],
    "cosmosdb": ["azure-cosmos>=4.2.0"],
    "websockets": ["websockets>=12.0,<13"],
    "jupyter-executor": jupyter_executor,
    "types": ["mypy==1.9.0", "pytest>=6.1.1,<8"] + jupyter_executor,
    "long-context": ["llmlingua<0.3"],
}

setuptools.setup(
    name="pyautogen",
    version=__version__,
    author="AutoGen",
    author_email="auto-gen@outlook.com",
    description="Enabling Next-Gen LLM Applications via Multi-Agent Conversation Framework",
    long_description=long_description,
    long_description_content_type="text/markdown",
    url="https://github.com/microsoft/autogen",
    packages=setuptools.find_packages(include=["autogen*"], exclude=["test"]),
    install_requires=install_requires,
<<<<<<< HEAD
    extras_require={
        "test": [
            "coverage>=5.3",
            "ipykernel",
            "nbconvert",
            "nbformat",
            "pre-commit",
            "pytest-asyncio",
            "pytest>=6.1.1,<8",
            "pandas",
        ],
        "blendsearch": ["flaml[blendsearch]"],
        "mathchat": ["sympy", "pydantic==1.10.9", "wolframalpha"],
        "retrievechat": ["chromadb", "sentence_transformers", "pypdf", "ipython"],
        "autobuild": ["chromadb", "sentence-transformers", "huggingface-hub"],
        "teachable": ["chromadb"],
        "lmm": ["replicate", "pillow"],
        "graph": ["networkx", "matplotlib"],
        "websurfer": [
            "beautifulsoup4",
            "markdownify",
            "pathvalidate",
            # mdconvert
            "puremagic",  # File identification
            "binaryornot",  # More file identification
            "pdfminer.six",  # Pdf
            "mammoth",  # Docx
            "python-pptx",  # Ppts
            "pandas",  # Xlsx
            "openpyxl",
            "youtube_transcript_api==0.6.0",  # Transcription
        ],
        "redis": ["redis"],
        "websockets": ["websockets>=12.0,<13"],
        "jupyter-executor": jupyter_executor,
        "types": ["mypy==1.9.0", "pytest>=6.1.1,<8"] + jupyter_executor,
    },
=======
    extras_require=extra_require,
>>>>>>> 31d2d37d
    classifiers=[
        "Programming Language :: Python :: 3",
        "License :: OSI Approved :: MIT License",
        "Operating System :: OS Independent",
    ],
    python_requires=">=3.8,<3.13",
)<|MERGE_RESOLUTION|>--- conflicted
+++ resolved
@@ -74,6 +74,20 @@
     "graph": ["networkx", "matplotlib"],
     "gemini": ["google-generativeai>=0.5,<1", "pillow", "pydantic"],
     "websurfer": ["beautifulsoup4", "markdownify", "pdfminer.six", "pathvalidate"],
+    "websurfer": [
+        "beautifulsoup4",
+        "markdownify",
+        "pathvalidate",
+        # for mdconvert
+        "puremagic",  # File identification
+        "binaryornot",  # More file identification
+        "pdfminer.six",  # Pdf
+        "mammoth",  # Docx
+        "python-pptx",  # Ppts
+        "pandas",  # Xlsx
+        "openpyxl",
+        "youtube_transcript_api==0.6.0",  # Transcription
+    ],
     "redis": ["redis"],
     "cosmosdb": ["azure-cosmos>=4.2.0"],
     "websockets": ["websockets>=12.0,<13"],
@@ -93,47 +107,7 @@
     url="https://github.com/microsoft/autogen",
     packages=setuptools.find_packages(include=["autogen*"], exclude=["test"]),
     install_requires=install_requires,
-<<<<<<< HEAD
-    extras_require={
-        "test": [
-            "coverage>=5.3",
-            "ipykernel",
-            "nbconvert",
-            "nbformat",
-            "pre-commit",
-            "pytest-asyncio",
-            "pytest>=6.1.1,<8",
-            "pandas",
-        ],
-        "blendsearch": ["flaml[blendsearch]"],
-        "mathchat": ["sympy", "pydantic==1.10.9", "wolframalpha"],
-        "retrievechat": ["chromadb", "sentence_transformers", "pypdf", "ipython"],
-        "autobuild": ["chromadb", "sentence-transformers", "huggingface-hub"],
-        "teachable": ["chromadb"],
-        "lmm": ["replicate", "pillow"],
-        "graph": ["networkx", "matplotlib"],
-        "websurfer": [
-            "beautifulsoup4",
-            "markdownify",
-            "pathvalidate",
-            # mdconvert
-            "puremagic",  # File identification
-            "binaryornot",  # More file identification
-            "pdfminer.six",  # Pdf
-            "mammoth",  # Docx
-            "python-pptx",  # Ppts
-            "pandas",  # Xlsx
-            "openpyxl",
-            "youtube_transcript_api==0.6.0",  # Transcription
-        ],
-        "redis": ["redis"],
-        "websockets": ["websockets>=12.0,<13"],
-        "jupyter-executor": jupyter_executor,
-        "types": ["mypy==1.9.0", "pytest>=6.1.1,<8"] + jupyter_executor,
-    },
-=======
     extras_require=extra_require,
->>>>>>> 31d2d37d
     classifiers=[
         "Programming Language :: Python :: 3",
         "License :: OSI Approved :: MIT License",
